--- conflicted
+++ resolved
@@ -81,14 +81,10 @@
         <project.build.sourceEncoding>UTF-8</project.build.sourceEncoding>
         <autoVersionSubmodules>true</autoVersionSubmodules>
 
-<<<<<<< HEAD
         <!-- releases of our own projects to use -->
         <!-- these should only be SNAPSHOTs when no release is available -->
-        <indeed-util.version>1.0.9-SNAPSHOT</indeed-util.version>
-=======
->>>>>>> 79c5d864
+        <indeed-util.version>[1.0.9-SNAPSHOT,)</indeed-util.version>
         <google-guava.version>16.0.1</google-guava.version>
         <fastutil.version>6.5.15</fastutil.version>
-        <indeed-util.version>[1.0.5,)</indeed-util.version>
     </properties>
 </project>